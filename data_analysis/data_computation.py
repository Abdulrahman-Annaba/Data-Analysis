"""Module focused on computing the provided data and providing the arrays (to be plotted)"""

import numpy as np
import pandas as pd
import scipy.stats._binned_statistic as binstat

BIN_AVERAGE_BINS = np.array([10**i for i in range(-10, 11, 1)])

class Trial:
    """A class to compute the data from each trial. Useful for fewer changes in code when changing experiment parameters."""
    
    # Defining some internal constants for the class
    _AVERAGE_MULTIPLIER = 5

    def __init__(self, 
        trial_label: str,
        full_data_set:np.array,
        incident_power_function,
        efficiency_function,
        slide_coefficients: pd.DataFrame,
        sensor_a_background: float,
        sensor_b_background: float,
        power_a_column:int = 1, 
        power_b_column:int = 2, 
        grating_angle_column:int = 3, 
        mirror_angle_column:int = 4, 
        grating_angle_offset:int = 0
        ):
        """Initializes the routine. The column parameters refer to the column positions in the numpy array to extract the corresponding values. Note that the efficiency function and the incident power function accept three arguments, the trial object itself, power_a, and power_b."""
        self.data = full_data_set
        self.trial_label = trial_label
        self.efficiency = efficiency_function
        self.incident_power = incident_power_function
        self.power_a_column = power_a_column
        self.power_b_column = power_b_column
        self.grating_angle_column = grating_angle_column
        self.mirror_angle_column = mirror_angle_column
        self.grating_angle_offset = grating_angle_offset
        self.slide_coefficients = slide_coefficients
        self.sensor_a_background = sensor_a_background
        self.sensor_b_background = sensor_b_background

    def compute_efficiency_vs_mirror_angle(self, 
        grating_angles_to_use=None, 
        remove_unphysical_points:bool=False, 
        background_threshold:float=0,
        custom_computer=0,):
        """Computes the efficiency vs mirror angle for the given grating angles. The provided grating angles must be explicitly present in the data.
        
        If remove_unphysical_points is True, this removes the points that have efficiencies outside the domain [0, 1]. This defaults to False.
        If background_threshold is provided, efficiencies below this number are omitted.
        If custom_computer is provided, the method runs this function instead and returns the output. This function must run taking the same parameters as this method, and must return the same type."""
        
        # If doing a custom computation, call the provided function via the following signature. Will error if not correct.
        if custom_computer:
            return custom_computer(self, grating_angles_to_use, remove_unphysical_points=remove_unphysical_points, background_threshold=background_threshold)

        # If no grating angles were explicitly provided in the method call, get all the grating angles in the data
        if grating_angles_to_use == tuple():
            grating_angles_to_use = np.unique(self.data[:, self.grating_angle_column])
        # Initialize a dictionary to return data in the form Grating angle: numpy array of powers vs. mirror angles
        result = dict()
        # Loop over grating angles
        for grating_angle in grating_angles_to_use:
            #Get a given grating angle's data
            single_run = self.data[self.data[:, self.grating_angle_column] == grating_angle]
            # Get the unique mirror angles for the specific grating angles. Warning: This sorts the array, even though it might not be sorted in the data sheet
            mirror_angles = np.unique(single_run[:, self.mirror_angle_column], axis=0)

            # Initialize a numpy array to place the averaged values for each grating angle. This initializes a 2D array with enough rows to include all mirror_angles, and with 4 columns: mirror angle, power a, power b, incident power
            avg_powers_vs_mirror_angles = np.zeros((1, 3))
            
            # Loop over mirror angles
            for mirror_angle in mirror_angles:
                # Get the data corresponding to a single mirror step. Warning: this assumes that the elements of the set of mirror angles in each grating angle set of data is unique.
                single_step = single_run[single_run[:, self.mirror_angle_column] == mirror_angle]
                # Get the powers
                power_a = single_step[:, self.power_a_column]
                power_b = single_step[:, self.power_b_column]
                # Average the powers
                avg_power_a = self._average(power_a)
                avg_power_b = self._bin_average(power_b)
                # Now stack the values into a 1x3 array and append it to avg_powers_vs_mirror_angles along the 0th axis
                element = np.column_stack((mirror_angle, avg_power_a, avg_power_b))
                avg_powers_vs_mirror_angles = np.append(avg_powers_vs_mirror_angles, element, axis=0)
            
            # Remove initialized value
            avg_powers_vs_mirror_angles = avg_powers_vs_mirror_angles[1:]
            # now compute efficiency
            power_a = avg_powers_vs_mirror_angles[:, 1]
            power_b = avg_powers_vs_mirror_angles[:, 2]
            efficiency = self.efficiency(self, power_a, power_b)
            # Now stack arrays together back into the right format
            avg_efficiencies_vs_mirror_angles = np.column_stack((avg_powers_vs_mirror_angles[:, 0], efficiency))

            result.update(
                {
                    f"{str(grating_angle-self.grating_angle_offset)}" : avg_efficiencies_vs_mirror_angles
                }
            )
        
        return result

    def compute_efficiency_vs_incident_angle(self, 
        grating_angles_to_use,
        remove_unphysical_points:bool=False,
        background_threshold:float=0,
        custom_computer=0):
        """Computes the efficiency vs incident angle for the given grating angles. The provided grating angles must be explicitly present in the data.
        
        If remove_unphysical_points is True, this removes the points that have efficiencies outside the domain [0, 1]. This defaults to False.
        If background_threshold is provided, efficiencies below this number are omitted.
        If custom_computer is provided, the method runs this function instead and returns the output. This function runs taking the same parameters as this method, and returns the same type."""

        # If no grating angles were explicitly provided in the method call, get all the grating angles in the data
        if grating_angles_to_use == tuple():
            grating_angles_to_use = np.unique(self.data[:, self.grating_angle_column])
        # Call the method that computes the things we want, but for each mirror angle. We know this returns a dictionary of Grating angle : efficiencies
        # Then, simply sum the efficiencies in each value of the returned dictionary.
        efficiencies_vs_mirror_angle = self.compute_efficiency_vs_mirror_angle(
            grating_angles_to_use,
            remove_unphysical_points=remove_unphysical_points,
            background_threshold=background_threshold,
            custom_computer=custom_computer
            )
        
        # Initialize array
<<<<<<< HEAD
        efficiency_vs_grating_angle = np.zeros((1, 2))
=======
        efficiency_vs_incident_angle = ma.zeros((1, 2))
>>>>>>> 5f3fdb2b
        # Loop over data
        for grating_angle, efficiency_data in efficiencies_vs_mirror_angle.items():
            # Make it a float (since we got this from the key in a dictionary)
            grating_angle = float(grating_angle)
            # Grating angle and incident angle are related simply by an axis inversion.
            incident_angle = -1*grating_angle
            # Sum efficiencies over mirror angles to get one value per grating angle
<<<<<<< HEAD
            efficiency = np.sum(efficiency_data[:, 1], axis=0)
            element = np.column_stack((grating_angle, efficiency))
            efficiency_vs_grating_angle = np.append(efficiency_vs_grating_angle, element, axis=0)
=======
            efficiency = ma.sum(efficiency_data[:, 1], axis=0)
            element = np.column_stack((incident_angle, efficiency))
            efficiency_vs_incident_angle = np.append(efficiency_vs_incident_angle, element, axis=0)
>>>>>>> 5f3fdb2b
        
        # Remove initialize value
        efficiency_vs_incident_angle = efficiency_vs_incident_angle[1:]
        return efficiency_vs_incident_angle


    def compute_powers_vs_mirror_angle(self, 
        grating_angles_to_use,
        background_threshold:float=0,
        power_scale_factor:float=1,
        custom_computer=0):
        """Computes the powers vs mirror angle for the given grating angles. The provided grating angles must be explicitly present in the data.
        
        If background_threshold is provided, powers below this number (in units of power_scale_factor) are omitted.
        If power_scale_factor is provided, the power readings will all be scaled by this factor.
        If custom_computer is provided, the method runs this function instead and returns the output. This function runs taking the same parameters as this method, and returns the same type."""
        if custom_computer:
            return custom_computer(self, grating_angles_to_use, background_threshold=background_threshold, power_scale_factor=power_scale_factor)
        
        # Initialize a dictionary to return data in the form Grating angle: numpy array of powers vs. mirror angles
        result = dict()
        # If no grating angles were explicitly provided in the method call, get all the grating angles in the data
        if grating_angles_to_use == tuple():
            grating_angles_to_use = np.unique(self.data[:, self.grating_angle_column])
        # Loop over grating angles
        for grating_angle in grating_angles_to_use:
            #Get a given grating angle's data
            single_run = self.data[self.data[:, self.grating_angle_column] == grating_angle]
            # Get the unique mirror angles for the specific grating angles. Warning: This sorts the array, even though it might not be sorted in the data sheet
            mirror_angles = np.unique(single_run[:, self.mirror_angle_column], axis=0)

            # Initialize a numpy array to place the averaged values for each grating angle. This initializes a 2D array with enough rows to include all mirror_angles, and with 4 columns: mirror angle, power a, power b, incident power
            avg_powers_vs_mirror_angles = np.zeros((1, 4))
            
            # Loop over mirror angles
            for mirror_angle in mirror_angles:
                # Get the data corresponding to a single mirror step. Warning: this assumes that the elements of the set of mirror angles in each grating angle set of data is unique.
                single_step = single_run[single_run[:, self.mirror_angle_column] == mirror_angle]
                # Get the powers
                power_a = single_step[:, self.power_a_column]
                power_b = single_step[:, self.power_b_column]
                power_incident = self.incident_power(self, power_a, power_b)
                # Average the powers
                avg_power_a = self._average(power_a)
                avg_power_b = self._bin_average(power_b)
                avg_power_incident = self._average(power_incident)
                # Now stack the values into a 1x4 array and append it to avg_powers_vs_mirror_angles along the 0th axis
                element = np.column_stack((mirror_angle, avg_power_a, avg_power_b, avg_power_incident))
                avg_powers_vs_mirror_angles = np.append(avg_powers_vs_mirror_angles, element, axis=0)
            
            # Remove initialized value
            avg_powers_vs_mirror_angles = avg_powers_vs_mirror_angles[1:]
            # multiply the datapoints by the power_scale_factor
            avg_powers_vs_mirror_angles *= power_scale_factor
            # Divide by the same factor for the mirror angles row to account for the fact that we don't scale angles
            avg_powers_vs_mirror_angles[:, 0] /= power_scale_factor

            result.update(
                {
                    f"{str(grating_angle-self.grating_angle_offset)}" :avg_powers_vs_mirror_angles
                }
            )
        
        return result
    
    def _average(self, power:np.ndarray):
        """Private method to compute the average power. If the power is bad even after doing the succeeding averages, then a custom exception is raised (NoAveragePossibleException)."""
        # Compute the first average power
        first_average = np.average(power, axis=0)
        # Select power values that are less than 5 times the first average
        power = power[power < first_average*self._AVERAGE_MULTIPLIER]
        # Select power values that are greater than 1/5 the first average
        power = power[power > first_average*1/self._AVERAGE_MULTIPLIER]
        # If the last conditional slice resulted in 0 power readings that were close to the first average
        if len(power) == 0:
            raise NoAveragePossibleException
        # Return the final average. This assumes that the previous steps removed the extremal values
        return np.average(power, axis=0)
    
    def _bin_average(self, power: np.ndarray):
        """Private method to compute the power in cases where we have 1 (maybe 2) outliers that are order of magnitude from the rest. Essentially this is taking the mode and then averaging the most frequent values."""
        # Map the power to the bin it resides in. Bins are specified via BIN_AVERAGE_BINS
        digits = np.digitize(power, BIN_AVERAGE_BINS)
        # Find the most frequent bin. This assumes there is only one most frequent bin.
        unique_bins, counts = np.unique(digits, return_counts=True)
        most_frequent_bin = unique_bins[np.argmax(counts)]
        # Get the most frequent bin powers
        most_frequent_powers = power[digits == most_frequent_bin]
        # If there are no most frequent powers, raise NoAveragePossibleException. Otherwise, return the average power
        if len(most_frequent_powers) == 0:
            raise NoAveragePossibleException
        return np.average(most_frequent_powers)
        
        


def default_horizontal_incident_power(trial: Trial, power_a, power_b):
    """Default incident power function. Assumes power sensor A is measuring the reflected power off the slide. This uses the first value for power sensor A in the entire trial, since power sensor A is faulty"""
    reflectivity = trial.slide_coefficients.loc["A"]["RH"] # Get the reflection coefficient for sensor A
    return (power_a - trial.sensor_a_background)/reflectivity

def default_vertical_incident_power(trial: Trial, power_a, power_b):
    """Default incident power function. Assumes power sensor A is measuring the reflected power off the slide. This uses the first value for power sensor A in the entire trial, since power sensor A is faulty"""
    reflectivity = trial.slide_coefficients.loc["A"]["RV"] # Get the reflection coefficient for sensor A
    return (power_a - trial.sensor_a_background)/reflectivity

def default_horizontal_efficiency(trial: Trial, power_a, power_b):
    """Default efficiency function. This uses the first value for power sensor A in the entire trial, since power sensor A is faulty"""
    reflectivity = trial.slide_coefficients.loc["A"]["RH"]
    result = (power_b-trial.sensor_b_background)/(((power_a - trial.sensor_a_background)/reflectivity) - (power_a - trial.sensor_a_background))
    return result

def default_vertical_efficiency(trial: Trial, power_a, power_b):
    """Default efficiency function. This uses the first value for power sensor A in the entire trial, since power sensor A is faulty"""
    reflectivity = trial.slide_coefficients.loc["A"]["RV"]
    result = (power_b-trial.sensor_b_background)/(((power_a - trial.sensor_a_background)/reflectivity) - (power_a - trial.sensor_a_background))
    return result
class NoAveragePossibleException(Exception):
    """An exception to be raised when no sequential average is possible."""
    pass<|MERGE_RESOLUTION|>--- conflicted
+++ resolved
@@ -125,11 +125,7 @@
             )
         
         # Initialize array
-<<<<<<< HEAD
         efficiency_vs_grating_angle = np.zeros((1, 2))
-=======
-        efficiency_vs_incident_angle = ma.zeros((1, 2))
->>>>>>> 5f3fdb2b
         # Loop over data
         for grating_angle, efficiency_data in efficiencies_vs_mirror_angle.items():
             # Make it a float (since we got this from the key in a dictionary)
@@ -137,15 +133,9 @@
             # Grating angle and incident angle are related simply by an axis inversion.
             incident_angle = -1*grating_angle
             # Sum efficiencies over mirror angles to get one value per grating angle
-<<<<<<< HEAD
             efficiency = np.sum(efficiency_data[:, 1], axis=0)
             element = np.column_stack((grating_angle, efficiency))
             efficiency_vs_grating_angle = np.append(efficiency_vs_grating_angle, element, axis=0)
-=======
-            efficiency = ma.sum(efficiency_data[:, 1], axis=0)
-            element = np.column_stack((incident_angle, efficiency))
-            efficiency_vs_incident_angle = np.append(efficiency_vs_incident_angle, element, axis=0)
->>>>>>> 5f3fdb2b
         
         # Remove initialize value
         efficiency_vs_incident_angle = efficiency_vs_incident_angle[1:]
